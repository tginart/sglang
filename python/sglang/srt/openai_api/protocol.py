# Copyright 2023-2024 SGLang Team
# Licensed under the Apache License, Version 2.0 (the "License");
# you may not use this file except in compliance with the License.
# You may obtain a copy of the License at
#
#     http://www.apache.org/licenses/LICENSE-2.0
#
# Unless required by applicable law or agreed to in writing, software
# distributed under the License is distributed on an "AS IS" BASIS,
# WITHOUT WARRANTIES OR CONDITIONS OF ANY KIND, either express or implied.
# See the License for the specific language governing permissions and
# limitations under the License.
# ==============================================================================
"""Pydantic models for OpenAI API protocol"""

import time
from typing import Dict, List, Optional, Union

from pydantic import BaseModel, Field, root_validator
from typing_extensions import Literal


class ModelCard(BaseModel):
    """Model cards."""

    id: str
    object: str = "model"
    created: int = Field(default_factory=lambda: int(time.time()))
    owned_by: str = "sglang"
    root: Optional[str] = None


class ModelList(BaseModel):
    """Model list consists of model cards."""

    object: str = "list"
    data: List[ModelCard] = Field(default_factory=list)


class ErrorResponse(BaseModel):
    object: str = "error"
    message: str
    type: str
    param: Optional[str] = None
    code: int


class LogProbs(BaseModel):
    text_offset: List[int] = Field(default_factory=list)
    token_logprobs: List[Optional[float]] = Field(default_factory=list)
    tokens: List[str] = Field(default_factory=list)
    top_logprobs: List[Optional[Dict[str, float]]] = Field(default_factory=list)


class TopLogprob(BaseModel):
    token: str
    bytes: List[int]
    logprob: float


class ChatCompletionTokenLogprob(BaseModel):
    token: str
    bytes: List[int]
    logprob: float
    top_logprobs: List[TopLogprob]


class ChoiceLogprobs(BaseModel):
    # build for v1/chat/completions response
    content: List[ChatCompletionTokenLogprob]


class UsageInfo(BaseModel):
    prompt_tokens: int = 0
    total_tokens: int = 0
    completion_tokens: Optional[int] = 0
    # only used to return cached tokens when --enable-cache-report is set
    prompt_tokens_details: Optional[Dict[str, int]] = None


class StreamOptions(BaseModel):
    include_usage: Optional[bool] = False


class JsonSchemaResponseFormat(BaseModel):
    name: str
    description: Optional[str] = None
    # use alias to workaround pydantic conflict
    schema_: Optional[Dict[str, object]] = Field(alias="schema", default=None)
    strict: Optional[bool] = False


class FileRequest(BaseModel):
    # https://platform.openai.com/docs/api-reference/files/create
    file: bytes  # The File object (not file name) to be uploaded
    purpose: str = (
        "batch"  # The intended purpose of the uploaded file, default is "batch"
    )


class FileResponse(BaseModel):
    id: str
    object: str = "file"
    bytes: int
    created_at: int
    filename: str
    purpose: str


class FileDeleteResponse(BaseModel):
    id: str
    object: str = "file"
    deleted: bool


class BatchRequest(BaseModel):
    input_file_id: (
        str  # The ID of an uploaded file that contains requests for the new batch
    )
    endpoint: str  # The endpoint to be used for all requests in the batch
    completion_window: str  # The time frame within which the batch should be processed
    metadata: Optional[dict] = None  # Optional custom metadata for the batch


class BatchResponse(BaseModel):
    id: str
    object: str = "batch"
    endpoint: str
    errors: Optional[dict] = None
    input_file_id: str
    completion_window: str
    status: str = "validating"
    output_file_id: Optional[str] = None
    error_file_id: Optional[str] = None
    created_at: int
    in_progress_at: Optional[int] = None
    expires_at: Optional[int] = None
    finalizing_at: Optional[int] = None
    completed_at: Optional[int] = None
    failed_at: Optional[int] = None
    expired_at: Optional[int] = None
    cancelling_at: Optional[int] = None
    cancelled_at: Optional[int] = None
    request_counts: Optional[dict] = None
    metadata: Optional[dict] = None


class CompletionRequest(BaseModel):
    # Ordered by official OpenAI API documentation
    # https://platform.openai.com/docs/api-reference/completions/create
    model: str
    prompt: Union[List[int], List[List[int]], str, List[str]]
    best_of: Optional[int] = None
    echo: bool = False
    frequency_penalty: float = 0.0
    logit_bias: Optional[Dict[str, float]] = None
    logprobs: Optional[int] = None
    max_tokens: int = 16
    n: int = 1
    presence_penalty: float = 0.0
    seed: Optional[int] = None
    stop: Optional[Union[str, List[str]]] = None
    stream: bool = False
    stream_options: Optional[StreamOptions] = None
    suffix: Optional[str] = None
    temperature: float = 1.0
    top_p: float = 1.0
    user: Optional[str] = None

    # Extra parameters for SRT backend only and will be ignored by OpenAI models.
    top_k: int = -1
    min_p: float = 0.0
    min_tokens: int = 0
    json_schema: Optional[str] = None
    regex: Optional[str] = None
    ebnf: Optional[str] = None
    repetition_penalty: float = 1.0
    stop_token_ids: Optional[List[int]] = None
    no_stop_trim: bool = False
    ignore_eos: bool = False
    skip_special_tokens: bool = True
    lora_path: Optional[Union[List[Optional[str]], Optional[str]]] = None
    session_params: Optional[Dict] = None


class CompletionResponseChoice(BaseModel):
    index: int
    text: str
    logprobs: Optional[LogProbs] = None
    finish_reason: Optional[str] = None
    matched_stop: Union[None, int, str] = None


class CompletionResponse(BaseModel):
    id: str
    object: str = "text_completion"
    created: int = Field(default_factory=lambda: int(time.time()))
    model: str
    choices: List[CompletionResponseChoice]
    usage: UsageInfo


class CompletionResponseStreamChoice(BaseModel):
    index: int
    text: str
    logprobs: Optional[LogProbs] = None
    finish_reason: Optional[str] = None
    matched_stop: Union[None, int, str] = None


class CompletionStreamResponse(BaseModel):
    id: str
    object: str = "text_completion"
    created: int = Field(default_factory=lambda: int(time.time()))
    model: str
    choices: List[CompletionResponseStreamChoice]
    usage: Optional[UsageInfo] = None


class ChatCompletionMessageContentTextPart(BaseModel):
    type: Literal["text"]
    text: str


class ChatCompletionMessageContentImageURL(BaseModel):
    url: str
    detail: Optional[Literal["auto", "low", "high"]] = "auto"


class ChatCompletionMessageContentImagePart(BaseModel):
    type: Literal["image_url"]
    image_url: ChatCompletionMessageContentImageURL
    modalities: Optional[Literal["image", "multi-images", "video"]] = "image"


ChatCompletionMessageContentPart = Union[
    ChatCompletionMessageContentTextPart, ChatCompletionMessageContentImagePart
]


class ChatCompletionMessageGenericParam(BaseModel):
    role: Literal["system", "assistant", "tool"]
    content: Union[str, List[ChatCompletionMessageContentTextPart]]


class ChatCompletionMessageUserParam(BaseModel):
    role: Literal["user"]
    content: Union[str, List[ChatCompletionMessageContentPart]]


ChatCompletionMessageParam = Union[
    ChatCompletionMessageGenericParam, ChatCompletionMessageUserParam
]


class ResponseFormat(BaseModel):
    type: Literal["text", "json_object", "json_schema"]
    json_schema: Optional[JsonSchemaResponseFormat] = None


class StructuresResponseFormat(BaseModel):
    begin: str
    schema_: Optional[Dict[str, object]] = Field(alias="schema", default=None)
    end: str


class StructuralTagResponseFormat(BaseModel):
    type: Literal["structural_tag"]
    structures: List[StructuresResponseFormat]
    triggers: List[str]


class Function(BaseModel):
    """Function descriptions."""

    description: Optional[str] = Field(default=None, examples=[None])
    name: Optional[str] = None
    parameters: Optional[object] = None


class Tool(BaseModel):
    """Function wrapper."""

    type: str = Field(default="function", examples=["function"])
    function: Function


class ToolChoiceFuncName(BaseModel):
    """The name of tool choice function."""

    name: Optional[str] = None


class ToolChoice(BaseModel):
    """The tool choice definition."""

    function: ToolChoiceFuncName
    type: Literal["function"] = Field(default="function", examples=["function"])


class ChatCompletionRequest(BaseModel):
    # Ordered by official OpenAI API documentation
    # https://platform.openai.com/docs/api-reference/chat/create
    messages: List[ChatCompletionMessageParam]
    model: str
    frequency_penalty: float = 0.0
    logit_bias: Optional[Dict[str, float]] = None
    logprobs: bool = False
    top_logprobs: Optional[int] = None
    max_tokens: Optional[int] = None
    n: int = 1
    presence_penalty: float = 0.0
    response_format: Union[ResponseFormat, StructuralTagResponseFormat] = None
    seed: Optional[int] = None
    stop: Optional[Union[str, List[str]]] = None
    stream: bool = False
    stream_options: Optional[StreamOptions] = None
    temperature: float = 0.7
    top_p: float = 1.0
    user: Optional[str] = None
    tools: Optional[List[Tool]] = Field(default=None, examples=[None])
    tool_choice: Union[ToolChoice, Literal["auto", "required", "none"]] = Field(
        default="auto", examples=["none"]
    )  # noqa

    @root_validator(pre=True)
    def set_tool_choice_default(cls, values):
        if values.get("tool_choice") is None:
            if values.get("tools") is None:
                values["tool_choice"] = "none"
            else:
                values["tool_choice"] = "auto"
        return values

    # Extra parameters for SRT backend only and will be ignored by OpenAI models.
    top_k: int = -1
    min_p: float = 0.0
    min_tokens: int = 0
    regex: Optional[str] = None
    ebnf: Optional[str] = None
    repetition_penalty: float = 1.0
    stop_token_ids: Optional[List[int]] = None
    no_stop_trim: bool = False
    ignore_eos: bool = False
    skip_special_tokens: bool = True
    lora_path: Optional[Union[List[Optional[str]], Optional[str]]] = None
    session_params: Optional[Dict] = None
<<<<<<< HEAD
    min_reasoning_penalty: Optional[float] = None
    max_reasoning_penalty: Optional[float] = None
    num_reasoning_penalty_steps: Optional[int] = None
    stop_reasoning: Optional[Union[str, List[str]]] = None
    stop_reasoning_token_ids: Optional[List[int]] = None
    ngram_penalty: float = 0.0
    ngram_n: int = 32
    ngram_lookback_window: int = 512
=======
    separate_reasoning: bool = True
    stream_reasoning: bool = True

>>>>>>> 417fc72f

class FunctionResponse(BaseModel):
    """Function response."""

    name: Optional[str] = None
    arguments: Optional[str] = None


class ToolCall(BaseModel):
    """Tool call response."""

    id: str
    type: Literal["function"] = "function"
    function: FunctionResponse


class ChatMessage(BaseModel):
    role: Optional[str] = None
    content: Optional[str] = None
    reasoning_content: Optional[str] = None
    tool_calls: Optional[List[ToolCall]] = Field(default=None, examples=[None])


class ChatCompletionResponseChoice(BaseModel):
    index: int
    message: ChatMessage
    logprobs: Optional[Union[LogProbs, ChoiceLogprobs]] = None
    finish_reason: str
    matched_stop: Union[None, int, str] = None


class ChatCompletionResponse(BaseModel):
    id: str
    object: str = "chat.completion"
    created: int = Field(default_factory=lambda: int(time.time()))
    model: str
    choices: List[ChatCompletionResponseChoice]
    usage: UsageInfo


class DeltaMessage(BaseModel):
    role: Optional[str] = None
    content: Optional[str] = None
    reasoning_content: Optional[str] = None
    tool_calls: Optional[List[ToolCall]] = Field(default=None, examples=[None])


class ChatCompletionResponseStreamChoice(BaseModel):
    index: int
    delta: DeltaMessage
    logprobs: Optional[Union[LogProbs, ChoiceLogprobs]] = None
    finish_reason: Optional[str] = None
    matched_stop: Union[None, int, str] = None


class ChatCompletionStreamResponse(BaseModel):
    id: str
    object: str = "chat.completion.chunk"
    created: int = Field(default_factory=lambda: int(time.time()))
    model: str
    choices: List[ChatCompletionResponseStreamChoice]
    usage: Optional[UsageInfo] = None


class MultimodalEmbeddingInput(BaseModel):
    text: Optional[str] = None
    image: Optional[str] = None


class EmbeddingRequest(BaseModel):
    # Ordered by official OpenAI API documentation
    # https://platform.openai.com/docs/api-reference/embeddings/create
    input: Union[
        List[int], List[List[int]], str, List[str], List[MultimodalEmbeddingInput]
    ]
    model: str
    encoding_format: str = "float"
    dimensions: int = None
    user: Optional[str] = None


class EmbeddingObject(BaseModel):
    embedding: List[float]
    index: int
    object: str = "embedding"


class EmbeddingResponse(BaseModel):
    data: List[EmbeddingObject]
    model: str
    object: str = "list"
    usage: Optional[UsageInfo] = None<|MERGE_RESOLUTION|>--- conflicted
+++ resolved
@@ -345,7 +345,6 @@
     skip_special_tokens: bool = True
     lora_path: Optional[Union[List[Optional[str]], Optional[str]]] = None
     session_params: Optional[Dict] = None
-<<<<<<< HEAD
     min_reasoning_penalty: Optional[float] = None
     max_reasoning_penalty: Optional[float] = None
     num_reasoning_penalty_steps: Optional[int] = None
@@ -354,11 +353,8 @@
     ngram_penalty: float = 0.0
     ngram_n: int = 32
     ngram_lookback_window: int = 512
-=======
     separate_reasoning: bool = True
     stream_reasoning: bool = True
-
->>>>>>> 417fc72f
 
 class FunctionResponse(BaseModel):
     """Function response."""
